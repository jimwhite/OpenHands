import atexit
import copy
import json
import os
from abc import abstractmethod
from pathlib import Path
from typing import Callable

from requests.exceptions import ConnectionError

from openhands.core.config import AppConfig, SandboxConfig
from openhands.core.logger import openhands_logger as logger
from openhands.events import EventSource, EventStream, EventStreamSubscriber
from openhands.events.action import (
    Action,
    ActionConfirmationStatus,
    BrowseInteractiveAction,
    BrowseURLAction,
    CmdRunAction,
    FileReadAction,
    FileWriteAction,
    IPythonRunCellAction,
)
from openhands.events.event import Event
from openhands.events.observation import (
    CmdOutputObservation,
    ErrorObservation,
    NullObservation,
    Observation,
    UserRejectObservation,
)
from openhands.events.serialization.action import ACTION_TYPE_TO_CLASS
from openhands.runtime.plugins import (
    JupyterRequirement,
    PluginRequirement,
    VSCodeRequirement,
)
from openhands.runtime.utils.edit import FileEditRuntimeMixin
from openhands.utils.async_utils import call_sync_from_async

STATUS_MESSAGES = {
    'STATUS$STARTING_RUNTIME': 'Starting runtime...',
    'STATUS$STARTING_CONTAINER': 'Starting container...',
    'STATUS$PREPARING_CONTAINER': 'Preparing container...',
    'STATUS$CONTAINER_STARTED': 'Container started.',
    'STATUS$WAITING_FOR_CLIENT': 'Waiting for client...',
}


class RuntimeNotReadyError(Exception):
    pass


class RuntimeDisconnectedError(Exception):
    pass


def _default_env_vars(sandbox_config: SandboxConfig) -> dict[str, str]:
    ret = {}
    for key in os.environ:
        if key.startswith('SANDBOX_ENV_'):
            sandbox_key = key.removeprefix('SANDBOX_ENV_')
            ret[sandbox_key] = os.environ[key]
    if sandbox_config.enable_auto_lint:
        ret['ENABLE_AUTO_LINT'] = 'true'
    return ret


class Runtime(FileEditRuntimeMixin):
    """The runtime is how the agent interacts with the external environment.
    This includes a bash sandbox, a browser, and filesystem interactions.

    sid is the session id, which is used to identify the current user session.
    """

    sid: str
    config: AppConfig
    initial_env_vars: dict[str, str]
    attach_to_existing: bool
    status_callback: Callable | None
    DEFAULT_PLUGINS: list[PluginRequirement] = [
        VSCodeRequirement(),
    ]

    def __init__(
        self,
        config: AppConfig,
        event_stream: EventStream,
        sid: str = 'default',
        plugins: list[PluginRequirement] | None = None,
        env_vars: dict[str, str] | None = None,
        status_callback: Callable | None = None,
        attach_to_existing: bool = False,
    ):
        self.sid = sid
        self.event_stream = event_stream
        self.event_stream.subscribe(
            EventStreamSubscriber.RUNTIME, self.on_event, self.sid
        )
        self.plugins = plugins if plugins is not None and len(plugins) > 0 else []
        for plugin in self.DEFAULT_PLUGINS:
            self.plugins.append(plugin)
        self.status_callback = status_callback
        self.attach_to_existing = attach_to_existing

        self.config = copy.deepcopy(config)
        atexit.register(self.close)

        self.initial_env_vars = _default_env_vars(config.sandbox)
        if env_vars is not None:
            self.initial_env_vars.update(env_vars)

        # Load mixins
        FileEditRuntimeMixin.__init__(self)

        self._vscode_enabled = any(
            isinstance(plugin, VSCodeRequirement) for plugin in self.plugins
        )

    def setup_initial_env(self) -> None:
        if self.attach_to_existing:
            return
        logger.debug(f'Adding env vars: {self.initial_env_vars}')
        self.add_env_vars(self.initial_env_vars)
        if self.config.sandbox.runtime_startup_env_vars:
            self.add_env_vars(self.config.sandbox.runtime_startup_env_vars)

    def close(self) -> None:
        pass

    def log(self, level: str, message: str) -> None:
        message = f'[runtime {self.sid}] {message}'
        getattr(logger, level)(message, stacklevel=2)

    def send_status_message(self, message_id: str):
        """Sends a status message if the callback function was provided."""
        if self.status_callback:
            msg = STATUS_MESSAGES.get(message_id, '')
            self.status_callback('info', message_id, msg)

    def send_error_message(self, message_id: str, message: str):
        if self.status_callback:
            self.status_callback('error', message_id, message)

    # ====================================================================

    def add_env_vars(self, env_vars: dict[str, str]) -> None:
        # Add env vars to the IPython shell (if Jupyter is used)
        if any(isinstance(plugin, JupyterRequirement) for plugin in self.plugins):
            code = 'import os\n'
            for key, value in env_vars.items():
                # Note: json.dumps gives us nice escaping for free
                code += f'os.environ["{key}"] = {json.dumps(value)}\n'
            code += '\n'
            obs = self.run_ipython(IPythonRunCellAction(code))
            self.log('debug', f'Added env vars to IPython: code={code}, obs={obs}')

        # Add env vars to the Bash shell
        cmd = ''
        for key, value in env_vars.items():
            # Note: json.dumps gives us nice escaping for free
            cmd += f'export {key}={json.dumps(value)}; '
        if not cmd:
            return
        cmd = cmd.strip()
        logger.debug(f'Adding env var: {cmd}')
        obs = self.run(CmdRunAction(cmd))
        if not isinstance(obs, CmdOutputObservation) or obs.exit_code != 0:
            raise RuntimeError(
                f'Failed to add env vars [{env_vars}] to environment: {obs.content}'
            )

    async def on_event(self, event: Event) -> None:
        if isinstance(event, Action):
            # set timeout to default if not set
            if event.timeout is None:
                event.timeout = self.config.sandbox.timeout
            assert event.timeout is not None
            try:
                observation: Observation = await call_sync_from_async(
                    self.run_action, event
                )
            except Exception as e:
                err_id = ''
                if isinstance(e, ConnectionError) or isinstance(
                    e, RuntimeDisconnectedError
                ):
                    err_id = 'STATUS$ERROR_RUNTIME_DISCONNECTED'
                self.log('error', f'Unexpected error while running action {e}')
                self.log('error', f'Problematic action: {str(event)}')
                self.send_error_message(err_id, str(e))
                self.close()
                return

            observation._cause = event.id  # type: ignore[attr-defined]
            observation.tool_call_metadata = event.tool_call_metadata

            # this might be unnecessary, since source should be set by the event stream when we're here
            source = event.source if event.source else EventSource.AGENT
            self.event_stream.add_event(observation, source)  # type: ignore[arg-type]

    def run_action(self, action: Action) -> Observation:
        """Run an action and return the resulting observation.
        If the action is not runnable in any runtime, a NullObservation is returned.
        If the action is not supported by the current runtime, an ErrorObservation is returned.
        """
        if not action.runnable:
            return NullObservation('')
        if (
            hasattr(action, 'confirmation_state')
            and action.confirmation_state
            == ActionConfirmationStatus.AWAITING_CONFIRMATION
        ):
            return NullObservation('')
        action_type = action.action  # type: ignore[attr-defined]
        if action_type not in ACTION_TYPE_TO_CLASS:
            return ErrorObservation(f'Action {action_type} does not exist.')
        if not hasattr(self, action_type):
            return ErrorObservation(
                f'Action {action_type} is not supported in the current runtime.'
            )
        if (
            getattr(action, 'confirmation_state', None)
            == ActionConfirmationStatus.REJECTED
        ):
            return UserRejectObservation(
                'Action has been rejected by the user! Waiting for further user input.'
            )
        observation = getattr(self, action_type)(action)
        return observation

    # ====================================================================
    # Context manager
    # ====================================================================

    def __enter__(self) -> 'Runtime':
        return self

    def __exit__(self, exc_type, exc_value, traceback) -> None:
        self.close()

    @abstractmethod
    async def connect(self) -> None:
        pass

    # ====================================================================
    # Action execution
    # ====================================================================

    @abstractmethod
    def run(self, action: CmdRunAction) -> Observation:
        pass

    @abstractmethod
    def run_ipython(self, action: IPythonRunCellAction) -> Observation:
        pass

    @abstractmethod
    def read(self, action: FileReadAction) -> Observation:
        pass

    @abstractmethod
    def write(self, action: FileWriteAction) -> Observation:
        pass

    @abstractmethod
    def browse(self, action: BrowseURLAction) -> Observation:
        pass

    @abstractmethod
    def browse_interactive(self, action: BrowseInteractiveAction) -> Observation:
        pass

    # ====================================================================
    # File operations
    # ====================================================================

    @abstractmethod
    def copy_to(self, host_src: str, sandbox_dest: str, recursive: bool = False):
        raise NotImplementedError('This method is not implemented in the base class.')

    @abstractmethod
    def list_files(self, path: str | None = None) -> list[str]:
        """List files in the sandbox.

        If path is None, list files in the sandbox's initial working directory (e.g., /workspace).
        """
        raise NotImplementedError('This method is not implemented in the base class.')

    @abstractmethod
<<<<<<< HEAD
    def copy_from(self, path: str) -> bytes:
        """Zip all files in the sandbox and return as a stream of bytes."""
        raise NotImplementedError('This method is not implemented in the base class.')

    # ====================================================================
    # VSCode
    # ====================================================================

    @property
    def vscode_enabled(self) -> bool:
        return self._vscode_enabled

    @property
    def vscode_url(self) -> str | None:
=======
    def copy_from(self, path: str) -> Path:
        """Zip all files in the sandbox and return a path in the local filesystem."""
>>>>>>> 1d6ef0e1
        raise NotImplementedError('This method is not implemented in the base class.')<|MERGE_RESOLUTION|>--- conflicted
+++ resolved
@@ -288,9 +288,8 @@
         raise NotImplementedError('This method is not implemented in the base class.')
 
     @abstractmethod
-<<<<<<< HEAD
-    def copy_from(self, path: str) -> bytes:
-        """Zip all files in the sandbox and return as a stream of bytes."""
+    def copy_from(self, path: str) -> Path:
+        """Zip all files in the sandbox and return a path in the local filesystem."""
         raise NotImplementedError('This method is not implemented in the base class.')
 
     # ====================================================================
@@ -303,8 +302,4 @@
 
     @property
     def vscode_url(self) -> str | None:
-=======
-    def copy_from(self, path: str) -> Path:
-        """Zip all files in the sandbox and return a path in the local filesystem."""
->>>>>>> 1d6ef0e1
         raise NotImplementedError('This method is not implemented in the base class.')