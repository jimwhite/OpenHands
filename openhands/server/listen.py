--- conflicted
+++ resolved
@@ -87,11 +87,8 @@
     allow_methods=['*'],
     allow_headers=['*'],
 )
-<<<<<<< HEAD
-=======
-
-
->>>>>>> b4afd9f1
+
+
 app.add_middleware(NoCacheMiddleware)
 
 security_scheme = HTTPBearer()
