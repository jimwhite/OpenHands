--- conflicted
+++ resolved
@@ -41,10 +41,7 @@
 tree-sitter = "0.21.3"
 bashlex = "^0.18"
 pyjwt = "^2.9.0"
-<<<<<<< HEAD
-=======
 dirhash = "*"
->>>>>>> 00bc6864
 
 [tool.poetry.group.llama-index.dependencies]
 llama-index = "*"
