--- conflicted
+++ resolved
@@ -50,6 +50,7 @@
 import { userIsAuthenticated } from "#/utils/user-is-authenticated";
 import { ErrorObservation } from "#/types/core/observations";
 import { ChatInterface } from "#/components/chat-interface";
+import EventLogger from "#/utils/event-logger";
 
 interface ServerError {
   error: boolean | string;
@@ -97,7 +98,7 @@
     const data = await retrieveLatestGitHubCommit(ghToken, repo);
     if (isGitHubErrorReponse(data)) {
       // TODO: Handle error
-      console.error("Failed to retrieve latest commit", data);
+      EventLogger.error(`Failed to retrieve latest commit: ${data}`);
     } else {
       [lastCommit] = data;
     }
@@ -184,49 +185,45 @@
   }, [settings]);
 
   const handleMessage = React.useCallback(
-    (data: any) => {
+    /* eslint-disable-next-line @typescript-eslint/no-explicit-any */
+    (message: any) => {
       // set token received from the server
-      if ("token" in data) {
-        fetcher.submit({ token: data.token }, { method: "post" });
+      if ("token" in message) {
+        fetcher.submit({ token: message.token }, { method: "post" });
         return;
       }
 
-      if (isServerError(data)) {
-        if (data.error_code === 401) {
+      if (isServerError(message)) {
+        if (message.error_code === 401) {
           toast.error("Session expired.");
           fetcher.submit({}, { method: "POST", action: "/end-session" });
           return;
         }
 
-        if (typeof data.error === "string") {
-          toast.error(data.error);
+        if (typeof message.error === "string") {
+          toast.error(message.error);
         } else {
-          toast.error(data.message);
+          toast.error(message.message);
         }
 
         return;
       }
-<<<<<<< HEAD
-      if (isErrorObservation(data)) {
-        handleError(data.message);
-=======
-      if (isErrorObservation(parsed)) {
+      if (isErrorObservation(message)) {
         dispatch(
           addErrorMessage({
-            id: parsed.extras?.error_id,
-            message: parsed.message,
+            id: message.extras?.error_id,
+            message: message.message,
           }),
         );
->>>>>>> 55c41212
         return;
       }
 
-      handleAssistantMessage(data);
+      handleAssistantMessage(message);
 
       // handle first time connection
       if (
-        isAgentStateChange(data) &&
-        data.extras.agent_state === AgentState.INIT
+        isAgentStateChange(message) &&
+        message.extras.agent_state === AgentState.INIT
       ) {
         setRuntimeIsInitialized();
 
